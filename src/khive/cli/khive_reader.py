--- conflicted
+++ resolved
@@ -24,10 +24,6 @@
 from __future__ import annotations
 
 import argparse
-<<<<<<< HEAD
-=======
-import asyncio
->>>>>>> da84c3a3
 import json
 import sys
 from pathlib import Path
@@ -82,15 +78,6 @@
 
 
 CACHE = _load_cache()
-<<<<<<< HEAD
-
-# --------------------------------------------------------------------------- #
-# Instantiate service (kept in-process)                                       #
-# --------------------------------------------------------------------------- #
-# This global instance will persist self.documents within a single CLI execution
-# but not across multiple CLI executions unless we repopulate it from CACHE.
-reader_service = ReaderServiceGroup()
-=======
 
 # --------------------------------------------------------------------------- #
 # Instantiate service (kept in-process)                                       #
@@ -117,12 +104,10 @@
                 f"❌ Internal CLI error: Unknown action type '{action}' for param model mapping.\n"
             )
             sys.exit(1)
->>>>>>> da84c3a3
 
         req = ReaderRequest(action=action, params=params_model)
         res: ReaderResponse = await reader_service.handle_request(req)
 
-<<<<<<< HEAD
 def _handle_request_and_print(req_dict: dict[str, Any]) -> None:
     """Validate, call ReaderService, persist cache if needed, pretty-print JSON."""
     try:
@@ -179,68 +164,9 @@
     # Use res.model_dump() for Pydantic models
     print(
         json.dumps(res.model_dump(exclude_none=True, by_alias=True), ensure_ascii=False)
-=======
-    except Exception as e:  # Catch Pydantic ValidationError and other potential errors
-        sys.stderr.write(
-            f"❌ Request construction or handling failed:\n{type(e).__name__}: {e}\n"
-        )
-        sys.exit(1)
-
-    # Persist mapping for open/list_dir so later 'read' works across CLI calls
-    if (
-        res.success
-        and res.content
-        and hasattr(res.content, "doc_info")
-        and res.content.doc_info
-    ):
-        doc_id = res.content.doc_info.doc_id
-        # The reader_service.documents stores (temp_file.name, doc_len)
-        # We need to access that internal temp_file.name to cache it.
-        if doc_id in reader_service.documents:
-            temp_file_path, _doc_len_internal = reader_service.documents[
-                doc_id
-            ]  # num_tokens not stored in service's self.documents yet
-            CACHE[doc_id] = {
-                "path": temp_file_path,  # This is the crucial part from the service's internal state
-                "length": res.content.doc_info.length,
-                "num_tokens": res.content.doc_info.num_tokens,  # Cache this too
-            }
-            _save_cache(CACHE)
-        else:
-            sys.stderr.write(
-                f"⚠️ Warning: Doc_id '{doc_id}' reported success but not found in service's internal document map for caching path.\n"
-            )
-
-    # Pretty JSON to STDOUT
-    # Use res.model_dump() for Pydantic models
-    print(
-        json.dumps(res.model_dump(exclude_none=True, by_alias=True), ensure_ascii=False)
     )
     sys.exit(0 if res.success else 2)
 
-
-# --------------------------------------------------------------------------- #
-# Command-line parsing                                                        #
-# --------------------------------------------------------------------------- #
-async def _main() -> None:
-    ap = argparse.ArgumentParser(prog="reader_cli.py", description="khive Reader CLI")
-    sub = ap.add_subparsers(
-        dest="action_command", required=True, help="Action to perform"
-    )
-
-    # --- open --------------------------------------------------------------- #
-    sp_open = sub.add_parser(
-        ReaderAction.OPEN.value, help="Open a file or URL for later reading"
-    )
-    sp_open.add_argument(
-        "--path_or_url",  # Matches ReaderOpenParams field
-        required=True,
-        help="Local path or remote URL to open & convert to text",
->>>>>>> da84c3a3
-    )
-    sys.exit(0 if res.success else 2)
-
-<<<<<<< HEAD
 
 # --------------------------------------------------------------------------- #
 # Command-line parsing                                                        #
@@ -297,44 +223,6 @@
         help="Only list files with these extensions (e.g. .md .txt)",
     )
 
-=======
-    # --- read --------------------------------------------------------------- #
-    sp_read = sub.add_parser(
-        ReaderAction.READ.value, help="Read a slice of an opened document"
-    )
-    sp_read.add_argument(
-        "--doc_id", required=True, help="doc_id returned by 'open' or 'list_dir'"
-    )  # Matches ReaderReadParams
-    sp_read.add_argument(
-        "--start_offset", type=int, default=None, help="Start offset (chars)"
-    )  # Matches ReaderReadParams
-    sp_read.add_argument(
-        "--end_offset", type=int, default=None, help="End offset (chars, exclusive)"
-    )  # Matches ReaderReadParams
-
-    # --- list_dir ----------------------------------------------------------- #
-    sp_ls = sub.add_parser(
-        ReaderAction.LIST_DIR.value,
-        help="List directory contents and store as a document",
-    )
-    sp_ls.add_argument(
-        "--directory", required=True, help="Directory to list"
-    )  # Matches ReaderListDirParams
-    sp_ls.add_argument(
-        "--recursive",
-        action=argparse.BooleanOptionalAction,
-        default=False,
-        help="Recurse into sub-directories",  # Matches ReaderListDirParams
-    )
-    sp_ls.add_argument(
-        "--file_types",  # Matches ReaderListDirParams
-        nargs="*",
-        metavar="EXT",
-        default=None,
-        help="Only list files with these extensions (e.g. .md .txt)",
-    )
-
->>>>>>> da84c3a3
     args = ap.parse_args()
     action_str = args.action_command  # This is 'open', 'read', or 'list_dir'
 
@@ -373,23 +261,7 @@
 
     # Add the action string to the dict that will be passed to build the Pydantic model
     full_request_dict = {"action": ReaderAction(action_str), **request_params_dict}
-<<<<<<< HEAD
     _handle_request_and_print(full_request_dict)
-=======
-    await _handle_request_and_print(full_request_dict)
-
-
-def main() -> None:
-    """Main entry point for the CLI."""
-    try:
-        asyncio.run(_main())
-    except KeyboardInterrupt:
-        sys.stderr.write("❌ Operation cancelled by user.\n")
-        sys.exit(1)
-    except Exception as e:
-        sys.stderr.write(f"❌ Unexpected error: {e}\n")
-        sys.exit(1)
->>>>>>> da84c3a3
 
 
 if __name__ == "__main__":
