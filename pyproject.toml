--- conflicted
+++ resolved
@@ -1,10 +1,6 @@
 [project]
 name = "khive"
-<<<<<<< HEAD
-version = "0.3.3"
-=======
 version = "0.3.4"
->>>>>>> da84c3a3
 description = "Autonomous software engineering department"
 readme = "README.md"
 requires-python = ">=3.10"
@@ -16,13 +12,7 @@
     "pydantic-settings>=2.0.0",
     "pydapter>=0.2.0",
     "pyyaml>=6.0.0",
-<<<<<<< HEAD
-    "tiktoken>=0.8.0",
-    "openai>=1.78.1",
-    "orjson>=3.10.18",
-=======
     "tiktoken>=0.9.0",
->>>>>>> da84c3a3
 ]
 
 [dependency-groups]
